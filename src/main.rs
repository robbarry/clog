mod models;
mod db;
mod session;
mod git;

use clap::Parser;
use chrono::Utc;
use std::env;
use std::process;
use db::Database;
use models::LogEntry;
use std::sync::{Arc, atomic::{AtomicBool, Ordering}};
use std::thread;
use std::time::Duration;

#[derive(Parser, Debug)]
#[command(author, version, about = "Fast changelog tool with session tracking")]
struct Args {
    #[arg(help = "Message to log")]
    message: Option<String>,
    
    #[arg(long, help = "Register name for current session")]
    name: Option<String>,
    
    #[arg(short, long, help = "List N recent entries", value_name = "N")]
    list: Option<usize>,
    
    #[arg(long, help = "Show entries from all repos (not just current)")]
    all: bool,
    
    #[arg(long, help = "Filter by specific repo root", value_name = "PATH")]
    repo: Option<String>,
    
    #[arg(long, help = "Filter by session name", value_name = "NAME")]
    filter: Option<String>,
    
    #[arg(long, help = "Show only today's entries")]
    today: bool,
    
    #[arg(long, help = "Show entries from current session")]
    session: bool,
    
    #[arg(long, help = "Use verbose output format")]
    verbose: bool,

<<<<<<< HEAD
    #[arg(long, help = "Stream new entries in real-time (tail -f style)")]
    stream: bool,
=======
    #[arg(long, help = "Clear the database and exit")]
    reset: bool,
>>>>>>> 74d983ee
}

fn main() {
    let args = Args::parse();
    
    if let Err(e) = run(args) {
        eprintln!("Error: {}", e);
        process::exit(1);
    }
}

fn run(args: Args) -> Result<(), Box<dyn std::error::Error>> {
    // Handle reset early and exit without other operations
    if args.reset {
        let db_path = db::Database::get_db_path();
        match std::fs::remove_file(&db_path) {
            Ok(_) => {}
            Err(e) if e.kind() == std::io::ErrorKind::NotFound => {}
            Err(e) => return Err(Box::new(e)),
        }
        println!("✓ Database cleared");
        return Ok(());
    }

    let db = Database::new()?;
    
    // Only need PID for write operations
    if args.name.is_some() || args.message.is_some() {
        let ppid = session::get_ppid().unwrap_or_else(|| {
            eprintln!("Warning: Could not get parent PID, using current PID");
            process::id()
        });
        
        if let Some(name) = args.name {
            handle_name_registration(&db, ppid, &name)?;
            return Ok(());
        }
        
        if let Some(message) = args.message {
            handle_log_message(&db, ppid, &message)?;
        }
    } else if args.stream {
        handle_stream_entries(&db, &args)?;
    } else {
        handle_list_entries(&db, &args)?;
    }
    
    Ok(())
}

fn handle_name_registration(db: &Database, ppid: u32, name: &str) -> Result<(), Box<dyn std::error::Error>> {
    let session = db.get_active_session(ppid)?;
    
    let _session_id = if let Some(sess) = session {
        db.update_session_name(&sess.session_id, name)?;
        sess.session_id
    } else {
        let sid = db.create_session(ppid)?;
        db.update_session_name(&sid, name)?;
        sid
    };
    
    println!("✓ Session registered as '{}' (PID: {})", name, ppid);
    Ok(())
}

fn handle_log_message(db: &Database, ppid: u32, message: &str) -> Result<(), Box<dyn std::error::Error>> {
    let session = db.get_active_session(ppid)?;
    
    let (session_id, name) = if let Some(sess) = session {
        db.update_session_last_seen(&sess.session_id)?;
        (sess.session_id, sess.name)
    } else {
        eprintln!("This appears to be a new session (PID: {})", ppid);
        eprintln!("Please identify yourself by running:");
        eprintln!("  clog --name <your-identifier>");
        eprintln!("Then retry your command.");
        process::exit(1);
    };
    
    let cwd = env::current_dir()?;
    let repo_info = git::detect_repo_info(&cwd);
    
    let entry = LogEntry {
        id: None,
        ppid,
        name: name.clone(),
        timestamp: Utc::now(),
        directory: cwd.to_string_lossy().to_string(),
        message: message.to_string(),
        session_id,
        repo_root: repo_info.as_ref().map(|r| r.root.clone()),
        repo_branch: repo_info.as_ref().and_then(|r| r.branch.clone()),
        repo_commit: repo_info.as_ref().map(|r| r.commit.clone()),
    };
    
    db.insert_log_entry(&entry)?;
    println!("✓ Logged");
    println!("Recent entries:");

    // After logging, show recent entries from the current context
    let list_args = Args {
        message: None,
        name: None,
        list: None,       // default to 10
        all: false,       // prefer current repo context if in one
        repo: None,
        filter: None,
        today: false,
        session: false,
        verbose: false,   // compact format
        reset: false,
    };

    handle_list_entries(db, &list_args)
}

fn handle_list_entries(db: &Database, args: &Args) -> Result<(), Box<dyn std::error::Error>> {
    let limit = args.list.unwrap_or(10);
    
    let current_repo = if !args.all && args.repo.is_none() {
        env::current_dir().ok()
            .and_then(|cwd| git::detect_repo_info(&cwd))
            .map(|info| info.root)
    } else {
        None
    };
    
    let repo_filter = args.repo.as_deref().or(current_repo.as_deref());
    
    let session_id = if args.session {
        // For session filtering, try to get PID but don't warn if it fails
        let ppid = session::get_ppid().unwrap_or_else(|| process::id());
        db.get_active_session(ppid)?.map(|s| s.session_id)
    } else {
        None
    };
    
    let mut entries = db.list_entries(
        limit,
        repo_filter,
        args.filter.as_deref(),
        args.today,
        session_id.as_deref()
    )?;
    
    entries.reverse();
    
    for entry in entries {
        if args.verbose {
            println!("[{}] {} ({})",
                entry.timestamp.format("%Y-%m-%d %H:%M:%S"),
                entry.name.as_deref().unwrap_or("unknown"),
                shorten_path(&entry.directory)
            );
            
            if let (Some(root), Some(commit)) = (&entry.repo_root, &entry.repo_commit) {
                let branch = entry.repo_branch.as_deref().unwrap_or("detached");
                println!("  repo: {}  branch: {}  commit: {}",
                    shorten_path(root),
                    branch,
                    &commit[..7.min(commit.len())]
                );
            }
            
            println!("  {}", entry.message);
            println!();
        } else {
            println!("{} [{}] {}",
                entry.timestamp.format("%H:%M:%S"),
                entry.name.as_deref().unwrap_or("unknown"),
                entry.message
            );
        }
    }
    
    Ok(())
}

fn shorten_path(path: &str) -> String {
    if let Some(home) = dirs::home_dir() {
        let home_str = home.to_string_lossy();
        if path.starts_with(home_str.as_ref()) {
            return path.replacen(home_str.as_ref(), "~", 1);
        }
    }
    path.to_string()
}

fn handle_stream_entries(db: &Database, args: &Args) -> Result<(), Box<dyn std::error::Error>> {
    // Determine filters (respect current repo by default, unless --all or --repo provided)
    let current_repo = if !args.all && args.repo.is_none() {
        env::current_dir().ok()
            .and_then(|cwd| git::detect_repo_info(&cwd))
            .map(|info| info.root)
    } else {
        None
    };

    let repo_filter = args.repo.as_deref().or(current_repo.as_deref());

    let session_id = if args.session {
        let ppid = session::get_ppid().unwrap_or_else(|| process::id());
        db.get_active_session(ppid)?.map(|s| s.session_id)
    } else {
        None
    };

    // Initial fetch: last 10 entries
    let mut entries = db.list_entries(
        10,
        repo_filter,
        args.filter.as_deref(),
        args.today,
        session_id.as_deref(),
    )?;
    entries.reverse();

    // Print initial entries in compact format
    let mut last_id: i64 = 0;
    for entry in entries {
        if let Some(id) = entry.id { last_id = id.max(last_id); }
        println!("{} [{}] {}",
            entry.timestamp.format("%H:%M:%S"),
            entry.name.as_deref().unwrap_or("unknown"),
            entry.message
        );
    }

    // Setup Ctrl+C handler
    let running = Arc::new(AtomicBool::new(true));
    {
        let running = running.clone();
        let _ = ctrlc::set_handler(move || {
            running.store(false, Ordering::SeqCst);
        });
    }

    // Poll loop
    while running.load(Ordering::SeqCst) {
        let new_entries = db.list_entries_since(
            last_id,
            repo_filter,
            args.filter.as_deref(),
            args.today,
            session_id.as_deref(),
        )?;

        if !new_entries.is_empty() {
            for entry in &new_entries {
                if let Some(id) = entry.id { last_id = last_id.max(id); }
                println!("{} [{}] {}",
                    entry.timestamp.format("%H:%M:%S"),
                    entry.name.as_deref().unwrap_or("unknown"),
                    entry.message
                );
            }
        }

        thread::sleep(Duration::from_millis(500));
    }

    Ok(())
}<|MERGE_RESOLUTION|>--- conflicted
+++ resolved
@@ -43,13 +43,11 @@
     #[arg(long, help = "Use verbose output format")]
     verbose: bool,
 
-<<<<<<< HEAD
+    #[arg(long, help = "Clear the database and exit")]
+    reset: bool,
+
     #[arg(long, help = "Stream new entries in real-time (tail -f style)")]
     stream: bool,
-=======
-    #[arg(long, help = "Clear the database and exit")]
-    reset: bool,
->>>>>>> 74d983ee
 }
 
 fn main() {
@@ -162,6 +160,7 @@
         session: false,
         verbose: false,   // compact format
         reset: false,
+        stream: false,
     };
 
     handle_list_entries(db, &list_args)
